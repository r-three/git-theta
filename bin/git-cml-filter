--- conflicted
+++ resolved
@@ -34,91 +34,7 @@
     args = parser.parse_args()
     return args
 
-<<<<<<< HEAD
-=======
 
-def get_git_repo():
-    """
-    Create a git.Repo object for this repository
-
-    Returns
-    -------
-    git.Repo
-        Repo object for the current git repository
-    """
-    return git.Repo(os.getcwd(), search_parent_directories=True)
-
-
-def create_git_cml(repo):
-    """
-    If not already created, create $git_root/.git_cml and return path
-
-    Parameters
-    ----------
-    git_root : str
-        path to git repository's root directory
-
-    Returns
-    -------
-    str
-        path to $git_root/.git_cml directory
-    """
-    git_cml = os.path.join(repo.working_dir, ".git_cml")
-    if not os.path.exists(git_cml):
-        logging.debug(f"Creating git cml directory {git_cml}")
-        os.makedirs(git_cml)
-    return git_cml
-
-
-def create_git_cml_model_dir(repo, model_path):
-    """
-    If not already created, create directory under $git_root/.git_cml/ to store a model and return path
-
-    Parameters
-    ----------
-    repo : git.Repo
-        Repo object for the current git repository
-
-    model_path : str
-        path to model file being saved
-
-    Returns
-    -------
-    str
-        path to $git_root/.git_cml/$model_name directory
-    """
-    git_cml = create_git_cml(repo)
-    model_file = os.path.basename(model_path)
-    git_cml_model = os.path.join(git_cml, os.path.splitext(model_file)[0])
-
-    if not os.path.exists(git_cml_model):
-        logging.debug(f"Creating model directory {git_cml_model}")
-        os.makedirs(git_cml_model)
-    return git_cml_model
-
-
-def load_file(f):
-    """
-    Load tracked file
-    TODO: currently implemented for json but should really be Pytorch/TF checkpoints
-
-    Parameters
-    ----------
-    f : str
-        path to file tracked by git-cml filter
-
-    Returns
-    -------
-    dict
-        contents of file
-
-    """
-    logging.debug(f"Loading tracked file {f}")
-    with open(f, "r") as f:
-        return json.load(f)
-
-
->>>>>>> 47aa7272
 def iterate_subdirs(root, prefix=[]):
     """
     Generator that recursively iterates through files in a directory tree and produces (keys, value) tuples where
@@ -155,13 +71,8 @@
     """
     logging.debug(f"Running clean filter on {args.file}")
 
-<<<<<<< HEAD
     repo = git_utils.get_git_repo()
     model_dir = git_utils.create_git_cml_model_dir(repo, args.file)
-=======
-    repo = get_git_repo()
-    model_dir = create_git_cml_model_dir(repo, args.file)
->>>>>>> 47aa7272
 
     model = sys.stdin.buffer.read()
     model_hash = hashlib.sha1(model).hexdigest()
