#!/usr/bin/env python

import argparse
import sys
import logging

<<<<<<< HEAD
from git_theta import git_utils, checkpoints, params, metadata, updates

logging.basicConfig(
    level=logging.DEBUG,
    format="git-theta-filter: [%(asctime)s] [%(funcName)s] %(levelname)s - %(message)s",
=======
from git_theta import git_utils, checkpoints, params, file_io, utils, updates

logging.basicConfig(
    level=logging.DEBUG,
    # Log to a file for clean/smudge as they don't appear on the console when called via git.
    filename="/tmp/git-theta.log",
    format="git-theta-filter: [%(asctime)s] %(levelname)s - %(message)s",
>>>>>>> aafabf63
)


def parse_args():
    parser = argparse.ArgumentParser(description="git-theta filter program")
    subparsers = parser.add_subparsers(title="Commands", dest="command")
    subparsers.required = True

    clean_parser = subparsers.add_parser("clean", help="clean filter")
    clean_parser.add_argument("file", help="file being passed to clean filter")
    clean_parser.set_defaults(func=clean)

    smudge_parser = subparsers.add_parser("smudge", help="smudge filter")
    smudge_parser.add_argument("file", help="file being passed to smudge filter")
    smudge_parser.set_defaults(func=smudge)

    args = parser.parse_args()
    return args


def clean(args):
    """
    Implements clean filter for model files
    Metadata file looks as follows:
    {
    "model/scoping/to/param/1-weight": {
        "tensor_metadata": {
            "shape": List[str],
            "dtype": str,
            "hash": str,
        },
    },
    ...,
    "model/scoping/to/param/2-bias": {
        "tensor_metadata": {
            "shape": List[str],
            "dtype": str,
            "hash": str,
        },
    },
    ...,
    }
    """
    logging.debug(f"Running clean filter on {args.file}")
    repo = git_utils.get_git_repo()
<<<<<<< HEAD
=======
    model_path = git_utils.get_relative_path_from_root(repo, args.file)
    theta_model_dir = git_utils.get_relative_path_from_root(
        repo, git_utils.get_git_theta_model_dir(repo, model_path)
    )
>>>>>>> aafabf63

    checkpoint_handler = checkpoints.get_checkpoint_handler()
    model_checkpoint = checkpoint_handler.from_file(sys.stdin.buffer)

    prev_metadata = metadata.Metadata.from_commit(repo, args.file, "HEAD").flatten()
    new_metadata = metadata.Metadata()
    # Sort the keys so we don't get changing diffs based on serialization order.
<<<<<<< HEAD
    for param_keys, new_param in sorted(model_checkpoint.flatten().items()):
        logging.debug(f"Cleaning {'/'.join(param_keys)}")

        param_metadata = prev_metadata.get(param_keys)
        new_tensor_metadata = metadata.TensorMetadata.from_tensor(new_param)
        # If the parameter tensor has not changed, just keep the metadata the same
        #TODO: currently checks if rounded parameter hash has changed. Look into better parameter equality checks.
        if param_metadata and param_metadata.tensor_metadata == new_tensor_metadata:
            new_param_metadata = param_metadata
        # If it's changed, update this parameter's metadata
        else:
            update_handler = updates.get_update_handler()()
            update_serializer = params.get_update_serializer()

            new_theta_metadata = metadata.ThetaMetadata(update_type=update_handler.name, last_commit=git_utils.get_head(repo))
            param_update = update_handler.calculate_update(repo, args.file, param_keys, param_metadata, new_param)
            serialized_update = update_serializer.serialize(param_update)
            new_lfs_metadata = metadata.LfsMetadata.from_bytes(serialized_update)
            new_param_metadata = metadata.ParamMetadata(lfs_metadata=new_lfs_metadata,
                                                      tensor_metadata=new_tensor_metadata,
                                                      theta_metadata=new_theta_metadata)

        new_metadata[param_keys] = new_param_metadata
    new_metadata.unflatten().write(sys.stdout)
=======
    for keys, param in sorted(utils.flatten(model_checkpoint).items()):
        param_name = "/".join(keys)
        tensor_metadata = OrderedDict({"shape": params.get_shape_str(param)})
        tensor_metadata["dtype"] = params.get_dtype_str(param)
        tensor_metadata["hash"] = params.get_hash(param)
        staged_file_contents[param_name] = OrderedDict(
            {"tensor_metadata": tensor_metadata}
        )

    file_io.write_staged_file(sys.stdout, staged_file_contents)
>>>>>>> aafabf63


def smudge(args):
    """
    Implements smudge filter for model files
    """
    logging.debug(f"Running smudge filter on {args.file}")

    repo = git_utils.get_git_repo()
    curr_metadata = metadata.Metadata.from_file(sys.stdin).flatten()

    model_dict = {}
<<<<<<< HEAD
    for param_keys, param_metadata in curr_metadata.items():
        logging.debug(f"Smudging {'/'.join(param_keys)}")
        update_handler = updates.get_update_handler(param_metadata.theta_metadata.update_type)()
        model_dict[param_keys] = update_handler.apply(repo, args.file, param_keys, param_metadata)

    checkpoint_handler = checkpoints.get_checkpoint_handler()
    model_checkpoint = checkpoint_handler(model_dict).unflatten()
=======
    for keys, param_dir in utils.flatten(
        utils.walk_parameter_dir(os.path.abspath(staged_file["model_dir"]))
    ).items():
        parameter_name = ".".join(keys)
        logging.debug(f"Populating model parameter {parameter_name}")
        param_file = os.path.join(param_dir, "params")

        # Look up the most recent update applied to the parameter in the
        # .../params/metadata file.
        update_location = updates.most_recent_update(param_file)
        logging.debug(f"{parameter_name} as lasted updated with {update_location}.")
        # Look up what type of update this most recent one is using the
        # .../params/updates/${hash}/metadata file.
        update_type = updates.read_update_type(update_location)
        logging.debug(f"{parameter_name}'s last update was a {update_type} update.")
        # Get the update type from the plugin registry.
        update = updates.get_update_handler(update_type)()
        # Apply the most recent update (which may get previous values recursively)
        # to get the current value of the parameter.
        model_dict[keys] = update.apply(update_location)

    model_dict = utils.unflatten(model_dict)
    checkpoint_handler = checkpoints.get_checkpoint_handler()
    model_checkpoint = checkpoint_handler(model_dict)
    logging.debug(
        f"git theta smudge filter: Using checkpoint type = {model_checkpoint.name}"
    )
>>>>>>> aafabf63
    model_checkpoint.save(sys.stdout.buffer)


if __name__ == "__main__":
    args = parse_args()
    git_utils.set_hooks()
    args.func(args)<|MERGE_RESOLUTION|>--- conflicted
+++ resolved
@@ -4,21 +4,13 @@
 import sys
 import logging
 
-<<<<<<< HEAD
 from git_theta import git_utils, checkpoints, params, metadata, updates
-
-logging.basicConfig(
-    level=logging.DEBUG,
-    format="git-theta-filter: [%(asctime)s] [%(funcName)s] %(levelname)s - %(message)s",
-=======
-from git_theta import git_utils, checkpoints, params, file_io, utils, updates
 
 logging.basicConfig(
     level=logging.DEBUG,
     # Log to a file for clean/smudge as they don't appear on the console when called via git.
     filename="/tmp/git-theta.log",
     format="git-theta-filter: [%(asctime)s] %(levelname)s - %(message)s",
->>>>>>> aafabf63
 )
 
 
@@ -64,28 +56,19 @@
     """
     logging.debug(f"Running clean filter on {args.file}")
     repo = git_utils.get_git_repo()
-<<<<<<< HEAD
-=======
-    model_path = git_utils.get_relative_path_from_root(repo, args.file)
-    theta_model_dir = git_utils.get_relative_path_from_root(
-        repo, git_utils.get_git_theta_model_dir(repo, model_path)
-    )
->>>>>>> aafabf63
-
     checkpoint_handler = checkpoints.get_checkpoint_handler()
     model_checkpoint = checkpoint_handler.from_file(sys.stdin.buffer)
 
     prev_metadata = metadata.Metadata.from_commit(repo, args.file, "HEAD").flatten()
     new_metadata = metadata.Metadata()
     # Sort the keys so we don't get changing diffs based on serialization order.
-<<<<<<< HEAD
     for param_keys, new_param in sorted(model_checkpoint.flatten().items()):
         logging.debug(f"Cleaning {'/'.join(param_keys)}")
 
         param_metadata = prev_metadata.get(param_keys)
         new_tensor_metadata = metadata.TensorMetadata.from_tensor(new_param)
         # If the parameter tensor has not changed, just keep the metadata the same
-        #TODO: currently checks if rounded parameter hash has changed. Look into better parameter equality checks.
+        # TODO: currently checks if rounded parameter hash has changed. Look into better parameter equality checks.
         if param_metadata and param_metadata.tensor_metadata == new_tensor_metadata:
             new_param_metadata = param_metadata
         # If it's changed, update this parameter's metadata
@@ -93,28 +76,22 @@
             update_handler = updates.get_update_handler()()
             update_serializer = params.get_update_serializer()
 
-            new_theta_metadata = metadata.ThetaMetadata(update_type=update_handler.name, last_commit=git_utils.get_head(repo))
-            param_update = update_handler.calculate_update(repo, args.file, param_keys, param_metadata, new_param)
+            new_theta_metadata = metadata.ThetaMetadata(
+                update_type=update_handler.name, last_commit=git_utils.get_head(repo)
+            )
+            param_update = update_handler.calculate_update(
+                repo, args.file, param_keys, param_metadata, new_param
+            )
             serialized_update = update_serializer.serialize(param_update)
             new_lfs_metadata = metadata.LfsMetadata.from_bytes(serialized_update)
-            new_param_metadata = metadata.ParamMetadata(lfs_metadata=new_lfs_metadata,
-                                                      tensor_metadata=new_tensor_metadata,
-                                                      theta_metadata=new_theta_metadata)
+            new_param_metadata = metadata.ParamMetadata(
+                lfs_metadata=new_lfs_metadata,
+                tensor_metadata=new_tensor_metadata,
+                theta_metadata=new_theta_metadata,
+            )
 
         new_metadata[param_keys] = new_param_metadata
     new_metadata.unflatten().write(sys.stdout)
-=======
-    for keys, param in sorted(utils.flatten(model_checkpoint).items()):
-        param_name = "/".join(keys)
-        tensor_metadata = OrderedDict({"shape": params.get_shape_str(param)})
-        tensor_metadata["dtype"] = params.get_dtype_str(param)
-        tensor_metadata["hash"] = params.get_hash(param)
-        staged_file_contents[param_name] = OrderedDict(
-            {"tensor_metadata": tensor_metadata}
-        )
-
-    file_io.write_staged_file(sys.stdout, staged_file_contents)
->>>>>>> aafabf63
 
 
 def smudge(args):
@@ -127,43 +104,17 @@
     curr_metadata = metadata.Metadata.from_file(sys.stdin).flatten()
 
     model_dict = {}
-<<<<<<< HEAD
     for param_keys, param_metadata in curr_metadata.items():
         logging.debug(f"Smudging {'/'.join(param_keys)}")
-        update_handler = updates.get_update_handler(param_metadata.theta_metadata.update_type)()
-        model_dict[param_keys] = update_handler.apply(repo, args.file, param_keys, param_metadata)
+        update_handler = updates.get_update_handler(
+            param_metadata.theta_metadata.update_type
+        )()
+        model_dict[param_keys] = update_handler.apply(
+            repo, args.file, param_keys, param_metadata
+        )
 
     checkpoint_handler = checkpoints.get_checkpoint_handler()
     model_checkpoint = checkpoint_handler(model_dict).unflatten()
-=======
-    for keys, param_dir in utils.flatten(
-        utils.walk_parameter_dir(os.path.abspath(staged_file["model_dir"]))
-    ).items():
-        parameter_name = ".".join(keys)
-        logging.debug(f"Populating model parameter {parameter_name}")
-        param_file = os.path.join(param_dir, "params")
-
-        # Look up the most recent update applied to the parameter in the
-        # .../params/metadata file.
-        update_location = updates.most_recent_update(param_file)
-        logging.debug(f"{parameter_name} as lasted updated with {update_location}.")
-        # Look up what type of update this most recent one is using the
-        # .../params/updates/${hash}/metadata file.
-        update_type = updates.read_update_type(update_location)
-        logging.debug(f"{parameter_name}'s last update was a {update_type} update.")
-        # Get the update type from the plugin registry.
-        update = updates.get_update_handler(update_type)()
-        # Apply the most recent update (which may get previous values recursively)
-        # to get the current value of the parameter.
-        model_dict[keys] = update.apply(update_location)
-
-    model_dict = utils.unflatten(model_dict)
-    checkpoint_handler = checkpoints.get_checkpoint_handler()
-    model_checkpoint = checkpoint_handler(model_dict)
-    logging.debug(
-        f"git theta smudge filter: Using checkpoint type = {model_checkpoint.name}"
-    )
->>>>>>> aafabf63
     model_checkpoint.save(sys.stdout.buffer)
 
 
