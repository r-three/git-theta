--- conflicted
+++ resolved
@@ -65,18 +65,9 @@
     model_path = git_utils.get_relative_path_from_root(repo, args.file)
     theta_model_dir = git_utils.get_relative_path_from_root(repo, git_utils.get_git_theta_model_dir(repo, model_path))
 
-<<<<<<< HEAD
     checkpoint_handler = checkpoints.get_checkpoint_handler()
     model_checkpoint = checkpoint_handler.from_file(sys.stdin.buffer)
-=======
-    # TODO(bdlester): Find a better way to include checkpoint type information
-    # in git clean filters that are run without `git theta add`.
-    # TODO: Don't default to pytorch once other checkpoint formats are supported.
-    checkpoint_type = os.environ.get(utils.EnvVarConstants.CHECKPOINT_TYPE) or "pytorch"
-    checkpoint = checkpoints.get_checkpoint(checkpoint_type)
-    logging.debug("git theta clean filter using checkpoint_type={checkpoint.name}")
-    model_checkpoint = checkpoint.from_file(sys.stdin.buffer)
->>>>>>> eed501e9
+
     # TODO(bdlester): If we use Python3.7 as the minimum version, we don't need
     # to use an OrderedDict as the standard dict retains the insertion order.
     staged_file_contents = OrderedDict({"model_dir": theta_model_dir})
