--- conflicted
+++ resolved
@@ -7,12 +7,11 @@
 import re
 import functools
 
-<<<<<<< HEAD
 import os
 from collections import OrderedDict
 from abc import ABCMeta, abstractmethod
 from typing import Dict, Any, Tuple, Union, Callable
-=======
+
 
 def _format(self, value, tag):
     """Wrap `value` in HTML like <tag>s."""
@@ -54,7 +53,6 @@
     ADDED_A = f"{TEXT_STYLE.format_who('We')} <b>{TEXT_STYLE.format_added('added')}</b> this parameter."
     ADDED_B = f"{TEXT_STYLE.format_who('They')} <b>{TEXT_STYLE.format_added('added')}</b> this parameter."
     ADDED_BOTH = f"{TEXT_STYLE.format_who('Both')} them and us <b>{TEXT_STYLE.format_added('added')}</b> this parameter."
->>>>>>> 629384d2
 
 
 class EnvVarConstants:
@@ -115,7 +113,6 @@
     return nested
 
 
-<<<<<<< HEAD
 class ModelRepresentation(OrderedDict, metaclass=ABCMeta):
     @staticmethod
     @abstractmethod
@@ -160,7 +157,8 @@
 
         modified = modified.unflatten()
         return added, removed, modified
-=======
+
+
 def is_valid_oid(oid: str) -> bool:
     """Check if an LFS object-id is valid
 
@@ -258,5 +256,4 @@
         return root
 
     def __str__(self):
-        return f"{self.__class__.__name__}(char={self.char}, is_word={self.is_word}, next={self.next.keys()})"
->>>>>>> 629384d2
+        return f"{self.__class__.__name__}(char={self.char}, is_word={self.is_word}, next={self.next.keys()})"