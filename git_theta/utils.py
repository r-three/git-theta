--- conflicted
+++ resolved
@@ -4,22 +4,11 @@
 from enum import Enum
 import functools
 import re
-<<<<<<< HEAD
-from dataclasses import dataclass
-
-
-@dataclass
-class EnvVar:
-    name: str
-    default: Any
-
-    def __get__(self, obj, objtype=None):
-        value = os.environ.get(self.name)
-        return type(self.default)(value) if value else self.default
-=======
 import subprocess
 from types import MethodType
 from typing import Dict, Any, Tuple, Union, Callable, Iterable, Optional
+from dataclasses import dataclass
+import os
 
 
 def _format(self, value, tag):
@@ -62,7 +51,16 @@
     ADDED_A = f"{TEXT_STYLE.format_who('We')} <b>{TEXT_STYLE.format_added('added')}</b> this parameter."
     ADDED_B = f"{TEXT_STYLE.format_who('They')} <b>{TEXT_STYLE.format_added('added')}</b> this parameter."
     ADDED_BOTH = f"{TEXT_STYLE.format_who('Both')} them and us <b>{TEXT_STYLE.format_added('added')}</b> this parameter."
->>>>>>> c3b40f6b
+
+
+@dataclass
+class EnvVar:
+    name: str
+    default: Any
+
+    def __get__(self, obj, objtype=None):
+        value = os.environ.get(self.name)
+        return type(self.default)(value) if value else self.default
 
 
 class EnvVarConstants:
